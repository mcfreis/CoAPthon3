# -*- coding: utf-8 -*-

import binascii

from coapthon import defines
from coapthon import utils
from coapthon.messages.option import Option

__author__ = 'Giacomo Tanganelli'


class Message(object):
    """
    Class to handle the Messages.
    """
    def __init__(self):
        """
        Data structure that represent a CoAP message
        """
        self._type = None
        self._mid = None
        self._token = None
        self._options = []
        self._payload = None
        self._destination = None
        self._source = None
        self._code = None
        self._acknowledged = None
        self._rejected = None
        self._timeouted = None
        self._cancelled = None
        self._duplicated = None
        self._timestamp = None
        self._version = 1

    @property
    def version(self):
        """
        Return the CoAP version

        :return: the version
        """
        return self._version

    @version.setter
    def version(self, v):
        """
        Sets the CoAP version

        :param v: the version
        :raise AttributeError: if value is not 1
        """
        if not isinstance(v, int) or v != 1:
            raise AttributeError
        self._version = v

    @property
    def type(self):
        """
        Return the type of the message.

        :return: the type
        """
        return self._type

    @type.setter
    def type(self, value):
        """
        Sets the type of the message.

        :type value: Types
        :param value: the type
        :raise AttributeError: if value is not a valid type
        """
        if value not in list(defines.Types.values()):
            raise AttributeError
        self._type = value

    @property
    def mid(self):
        """
        Return the mid of the message.

        :return: the MID
        """
        return self._mid

    @mid.setter
    def mid(self, value):
        """
        Sets the MID of the message.

        :type value: Integer
        :param value: the MID
        :raise AttributeError: if value is not int or cannot be represented on 16 bits.
        """
        if not isinstance(value, int) or value > 65536:
            raise AttributeError
        self._mid = value

    @mid.deleter
    def mid(self):
        """
        Unset the MID of the message.
        """
        self._mid = None

    @property
    def token(self):
        """
        Get the Token of the message.

        :return: the Token
        """
        return self._token

    @token.setter
    def token(self, value):
        """
        Set the Token of the message.

        :type value: Bytes
        :param value: the Token
        :raise AttributeError: if value is longer than 256
        """
        if value is None:
            self._token = value
            return
        if not isinstance(value, bytes):
            value = bytes(value)

        if len(value) > 256:
            raise AttributeError
        self._token = value

    @token.deleter
    def token(self):
        """
        Unset the Token of the message.
        """
        self._token = None

    @property
    def options(self):
        """
        Return the options of the CoAP message.

        :rtype: list
        :return: the options
        """
        return self._options

    @options.setter
    def options(self, value):
        """
        Set the options of the CoAP message.

        :type value: list
        :param value: list of options
        """
        if value is None:
            value = []
        assert isinstance(value, list)
        self._options = value

    @property
    def payload(self):
        """
        Return the payload.

        :return: the payload
        """
        return self._payload

    @payload.setter
    def payload(self, value):
        """
        Sets the payload of the message and eventually the Content-Type

        :param value: the payload
        """
        if isinstance(value, tuple):
            content_type, payload = value
            self.content_type = content_type
            self._payload = payload
        else:
            self._payload = value

    @property
    def destination(self):
        """
        Return the destination of the message.

        :rtype: tuple
        :return: (ip, port)
        """
        return self._destination

    @destination.setter
    def destination(self, value):
        """
        Set the destination of the message.

        :type value: tuple
        :param value: (ip, port)
        :raise AttributeError: if value is not a ip and a port.
        """
        if value is not None and (not isinstance(value, tuple) or len(value)) != 2:
            raise AttributeError
        self._destination = value

    @property
    def source(self):
        """
        Return the source of the message.

        :rtype: tuple
        :return: (ip, port)
        """
        return self._source

    @source.setter
    def source(self, value):
        """
        Set the source of the message.

        :type value: tuple
        :param value: (ip, port)
        :raise AttributeError: if value is not a ip and a port.
        """
        if not isinstance(value, tuple) or len(value) != 2:
            raise AttributeError
        self._source = value

    @property
    def code(self):
        """
        Return the code of the message.

        :rtype: Codes
        :return: the code
        """
        return self._code

    @code.setter
    def code(self, value):
        """
        Set the code of the message.

        :type value: Codes
        :param value: the code
        :raise AttributeError: if value is not a valid code
        """
        if value not in list(defines.Codes.LIST.keys()) and value is not None:
            raise AttributeError
        self._code = value

    @property
    def acknowledged(self):
        """
        Checks if is this message has been acknowledged.

        :return: True, if is acknowledged
        """
        return self._acknowledged

    @acknowledged.setter
    def acknowledged(self, value):
        """
        Marks this message as acknowledged.

        :type value: Boolean
        :param value: if acknowledged
        """
        assert (isinstance(value, bool))
        self._acknowledged = value
        if value:
            self._timeouted = False
            self._rejected = False
            self._cancelled = False

    @property
    def rejected(self):
        """
        Checks if this message has been rejected.

        :return: True, if is rejected
        """
        return self._rejected

    @rejected.setter
    def rejected(self, value):
        """
        Marks this message as rejected.

        :type value: Boolean
        :param value: if rejected
        """
        assert (isinstance(value, bool))
        self._rejected = value
        if value:
            self._timeouted = False
            self._acknowledged = False
            self._cancelled = True

    @property
    def timeouted(self):
        """
        Checks if this message has timeouted. Confirmable messages in particular
        might timeout.

        :return: True, if has timeouted
        """
        return self._timeouted

    @timeouted.setter
    def timeouted(self, value):
        """
        Marks this message as timeouted. Confirmable messages in particular might
        timeout.

        :type value: Boolean
        :param value:
        """
        assert (isinstance(value, bool))
        self._timeouted = value
        if value:
            self._acknowledged = False
            self._rejected = False
            self._cancelled = True

    @property
    def duplicated(self):
        """
        Checks if this message is a duplicate.

        :return: True, if is a duplicate
        """
        return self._duplicated

    @duplicated.setter
    def duplicated(self, value):
        """
        Marks this message as a duplicate.

        :type value: Boolean
        :param value: if a duplicate
        """
        assert (isinstance(value, bool))
        self._duplicated = value

    @property
    def timestamp(self):
        """
        Return the timestamp of the message.
        """
        return self._timestamp

    @timestamp.setter
    def timestamp(self, value):
        """
        Set the timestamp of the message.

        :type value: timestamp
        :param value: the timestamp
        """
        self._timestamp = value

    def _already_in(self, option):
        """
        Check if an option is already in the message.

        :type option: Option
        :param option: the option to be checked
        :return: True if already present, False otherwise
        """
        for opt in self._options:
            if option.number == opt.number:
                return True
        return False

    def add_option(self, option):
        """
        Add an option to the message.

        :type option: Option
        :param option: the option
        :raise TypeError: if the option is not repeatable and such option is already present in the message
        """
        assert isinstance(option, Option)
        repeatable = defines.OptionRegistry.LIST[option.number].repeatable
        if not repeatable:
            ret = self._already_in(option)
            if ret:
                raise TypeError("Option : %s is not repeatable", option.name)
            else:
                self._options.append(option)
        else:
            self._options.append(option)

    def del_option(self, option):
        """
        Delete an option from the message

        :type option: Option
        :param option: the option
        """
        assert isinstance(option, Option)
        while option in list(self._options):
            self._options.remove(option)

    def del_option_by_name(self, name):
        """
        Delete an option from the message by name

        :type name: String
        :param name: option name
        """
        for o in list(self._options):
            assert isinstance(o, Option)
            if o.name == name:
                self._options.remove(o)

    def del_option_by_number(self, number):
        """
        Delete an option from the message by number

        :type number: Integer
        :param number: option naumber
        """
        for o in list(self._options):
            assert isinstance(o, Option)
            if o.number == number:
                self._options.remove(o)

    @property
    def etag(self):
        """
        Get the ETag option of the message.

        :rtype: list
        :return: the ETag values or [] if not specified by the request
        """
        value = []
        for option in self.options:
            if option.number == defines.OptionRegistry.ETAG.number:
                value.append(option.value)
        return value

    @etag.setter
    def etag(self, etag):
        """
        Add an ETag option to the message.

        :param etag: the etag
        """
        if not isinstance(etag, list):
            etag = [etag]
        for e in etag:
            option = Option()
            option.number = defines.OptionRegistry.ETAG.number
            if not isinstance(e, bytes):
                e = bytes(e, "utf-8")
            option.value = e
            self.add_option(option)

    @etag.deleter
    def etag(self):
        """
        Delete an ETag from a message.

        """
        self.del_option_by_number(defines.OptionRegistry.ETAG.number)

    @property
    def content_type(self):
        """
        Get the Content-Type option of a response.

        :return: the Content-Type value or 0 if not specified by the response
        """
        value = 0
        for option in self.options:
            if option.number == defines.OptionRegistry.CONTENT_TYPE.number:
                value = int(option.value)
        return value

    @content_type.setter
    def content_type(self, content_type):
        """
        Set the Content-Type option of a response.

        :type content_type: int
        :param content_type: the Content-Type
        """
        option = Option()
        option.number = defines.OptionRegistry.CONTENT_TYPE.number
        option.value = int(content_type)
        self.add_option(option)

    @content_type.deleter
    def content_type(self):
        """
        Delete the Content-Type option of a response.
        """

        self.del_option_by_number(defines.OptionRegistry.CONTENT_TYPE.number)

    @property
    def observe(self):
        """
        Check if the request is an observing request.

        :return: 0, if the request is an observing request
        """
        for option in self.options:
            if option.number == defines.OptionRegistry.OBSERVE.number:
                # if option.value is None:
                #    return 0
                if option.value is None:
                    return 0
                return option.value
        return None

    @observe.setter
    def observe(self, ob):
        """
        Add the Observe option.

        :param ob: observe count
        """
        option = Option()
        option.number = defines.OptionRegistry.OBSERVE.number
        option.value = ob
        self.del_option_by_number(defines.OptionRegistry.OBSERVE.number)
        self.add_option(option)

    @observe.deleter
    def observe(self):
        """
        Delete the Observe option.
        """
        self.del_option_by_number(defines.OptionRegistry.OBSERVE.number)

    @property
    def block1(self):
        """
        Get the Block1 option.

        :return: the Block1 value
        """
        value = None
        for option in self.options:
            if option.number == defines.OptionRegistry.BLOCK1.number:
                value = utils.parse_blockwise(option.value)
        return value

    @block1.setter
    def block1(self, value):
        """
        Set the Block1 option.

        :param value: the Block1 value
        """
        option = Option()
        option.number = defines.OptionRegistry.BLOCK1.number
        num, m, size = value
        if size > 512:
            szx = 6
        elif 256 < size <= 512:
            szx = 5
        elif 128 < size <= 256:
            szx = 4
        elif 64 < size <= 128:
            szx = 3
        elif 32 < size <= 64:
            szx = 2
        elif 16 < size <= 32:
            szx = 1
        else:
            szx = 0

        value = (num << 4)
        value |= (m << 3)
        value |= szx

        option.value = value
        self.add_option(option)

    @block1.deleter
    def block1(self):
        """
        Delete the Block1 option.
        """
        self.del_option_by_number(defines.OptionRegistry.BLOCK1.number)

    @property
    def block2(self):
        """
        Get the Block2 option.

        :return: the Block2 value
        """
        value = None
        for option in self.options:
            if option.number == defines.OptionRegistry.BLOCK2.number:
                value = utils.parse_blockwise(option.value)
        return value

    @block2.setter
    def block2(self, value):
        """
        Set the Block2 option.

        :param value: the Block2 value
        """
        option = Option()
        option.number = defines.OptionRegistry.BLOCK2.number
        num, m, size = value
        if size > 512:
            szx = 6
        elif 256 < size <= 512:
            szx = 5
        elif 128 < size <= 256:
            szx = 4
        elif 64 < size <= 128:
            szx = 3
        elif 32 < size <= 64:
            szx = 2
        elif 16 < size <= 32:
            szx = 1
        else:
            szx = 0

        value = (num << 4)
        value |= (m << 3)
        value |= szx

        option.value = value
        self.add_option(option)

    @block2.deleter
    def block2(self):
        """
        Delete the Block2 option.
        """
        self.del_option_by_number(defines.OptionRegistry.BLOCK2.number)

    @property
<<<<<<< HEAD
    def size2(self):
        """
        Get the Size2 option.

        :return: the Size2 value
        """
        value = None
        for option in self.options:
            if option.number == defines.OptionRegistry.SIZE2.number:
                value = option.value
=======
    def size1(self):
        value = None
        for option in self.options:
            if option.number == defines.OptionRegistry.SIZE1.number:
                value = option.value if option.value is not None else 0
        return value

    @size1.setter
    def size1(self, value):
        option = Option()
        option.number = defines.OptionRegistry.SIZE1.number
        option.value = value
        self.add_option(option)

    @size1.deleter
    def size1(self):
        self.del_option_by_number(defines.OptionRegistry.SIZE1.number)

    @property
    def size2(self):
        value = None
        for option in self.options:
            if option.number == defines.OptionRegistry.SIZE2.number:
                value = option.value if option.value is not None else 0
>>>>>>> 8e0704e7
        return value

    @size2.setter
    def size2(self, value):
<<<<<<< HEAD
        """
        Set the Size2 option.

        :param value: the Block2 value
        """
=======
>>>>>>> 8e0704e7
        option = Option()
        option.number = defines.OptionRegistry.SIZE2.number
        option.value = value
        self.add_option(option)

    @size2.deleter
    def size2(self):
<<<<<<< HEAD
        """
        Delete the Size2 option.
        """
=======
>>>>>>> 8e0704e7
        self.del_option_by_number(defines.OptionRegistry.SIZE2.number)

    @property
    def line_print(self):
        """
        Return the message as a one-line string.

        :return: the string representing the message
        """
        inv_types = {v: k for k, v in defines.Types.items()}

        if self._code is None:
            self._code = defines.Codes.EMPTY.number

        token = binascii.hexlify(self._token).decode("utf-8") if self._token is not None else str(None)

        msg = "From {source}, To {destination}, {type}-{mid}, {code}-{token}, ["\
            .format(source=self._source, destination=self._destination, type=inv_types[self._type], mid=self._mid,
                    code=defines.Codes.LIST[self._code].name, token=token)
        for opt in self._options:
            if 'Block' in opt.name:
                msg += "{name}: {value}, ".format(name=opt.name, value=utils.parse_blockwise(opt.value))
            else:
                msg += "{name}: {value}, ".format(name=opt.name, value=opt.value)
        msg += "]"
        if self.payload is not None:
            if isinstance(self.payload, dict):
                tmp = list(self.payload.values())[0][0:20]
            else:
                tmp = self.payload[0:20]
            msg += " {payload}...{length} bytes".format(payload=tmp, length=len(self.payload))
        else:
            msg += " No payload"
        return msg

    def __str__(self):
        return self.line_print

    def pretty_print(self):
        """
        Return the message as a formatted string.

        :return: the string representing the message
        """
        msg = "Source: " + str(self._source) + "\n"
        msg += "Destination: " + str(self._destination) + "\n"
        inv_types = {v: k for k, v in defines.Types.items()}
        msg += "Type: " + str(inv_types[self._type]) + "\n"
        msg += "MID: " + str(self._mid) + "\n"
        if self._code is None:
            self._code = 0
        token = binascii.hexlify(self._token).decode("utf-8") if self._token is not None else str(None)
        msg += "Code: " + str(defines.Codes.LIST[self._code].name) + "\n"
        msg += "Token: " + token + "\n"
        for opt in self._options:
            msg += str(opt)
        msg += "Payload: " + "\n"
        msg += str(self._payload) + "\n"
        return msg<|MERGE_RESOLUTION|>--- conflicted
+++ resolved
@@ -645,20 +645,7 @@
         Delete the Block2 option.
         """
         self.del_option_by_number(defines.OptionRegistry.BLOCK2.number)
-
-    @property
-<<<<<<< HEAD
-    def size2(self):
-        """
-        Get the Size2 option.
-
-        :return: the Size2 value
-        """
-        value = None
-        for option in self.options:
-            if option.number == defines.OptionRegistry.SIZE2.number:
-                value = option.value
-=======
+        
     def size1(self):
         value = None
         for option in self.options:
@@ -679,23 +666,24 @@
 
     @property
     def size2(self):
+        """
+        Get the Size2 option.
+
+        :return: the Size2 value
+        """
         value = None
         for option in self.options:
             if option.number == defines.OptionRegistry.SIZE2.number:
-                value = option.value if option.value is not None else 0
->>>>>>> 8e0704e7
+                value = option.value 
         return value
 
     @size2.setter
     def size2(self, value):
-<<<<<<< HEAD
         """
         Set the Size2 option.
 
         :param value: the Block2 value
         """
-=======
->>>>>>> 8e0704e7
         option = Option()
         option.number = defines.OptionRegistry.SIZE2.number
         option.value = value
@@ -703,12 +691,9 @@
 
     @size2.deleter
     def size2(self):
-<<<<<<< HEAD
         """
         Delete the Size2 option.
         """
-=======
->>>>>>> 8e0704e7
         self.del_option_by_number(defines.OptionRegistry.SIZE2.number)
 
     @property
