import logging

from coapthon import defines
from coapthon import utils
from coapthon.messages.request import Request
from coapthon.messages.response import Response

logger = logging.getLogger(__name__)

__author__ = 'Giacomo Tanganelli'


class BlockItem(object):
    def __init__(self, byte, num, m, size, payload=None, content_type=None):
        """
        Data structure to store Block parameters

        :param byte: the last byte exchanged
        :param num: the num field of the block option
        :param m: the M bit of the block option
        :param size: the size field of the block option
        :param payload: the overall payload received in all blocks
        :param content_type: the content-type of the payload
        """
        self.byte = byte
        self.num = num
        self.m = m
        self.size = size
        self.payload = payload
        self.content_type = content_type


class BlockLayer(object):
    """
    Handle the Blockwise options. Hides all the exchange to both servers and clients.
    """
    def __init__(self):
        self._block1_sent = {}  # type: dict[hash, BlockItem]
        self._block2_sent = {}  # type: dict[hash, BlockItem]
        self._block1_receive = {}  # type: dict[hash, BlockItem]
        self._block2_receive = {}  # type: dict[hash, BlockItem]

    def receive_request(self, transaction):
        """
        Handles the Blocks option in a incoming request.

        :type transaction: Transaction
        :param transaction: the transaction that owns the request
        :rtype : Transaction
        :return: the edited transaction
        """
        if transaction.request.block2 is not None:
            host, port = transaction.request.source
            key_token = utils.str_append_hash(host, port, transaction.request.token)
            num, m, size = transaction.request.block2
            if key_token in self._block2_receive:
                self._block2_receive[key_token].num = num
                self._block2_receive[key_token].size = size
                self._block2_receive[key_token].m = m
                del transaction.request.block2
            else:
                # early negotiation
                byte = num * size
                self._block2_receive[key_token] = BlockItem(byte, num, m, size)
                del transaction.request.block2

        elif transaction.request.block1 is not None:
            # POST or PUT
            host, port = transaction.request.source
            key_token = utils.str_append_hash(host, port, transaction.request.token)
            num, m, size = transaction.request.block1
            if transaction.request.size1 is not None:
                # What to do if the size1 is larger than the maximum resource size or the maxium server buffer
                pass
            if key_token in self._block1_receive:
                # n-th block
                content_type = transaction.request.content_type
                if num != self._block1_receive[key_token].num \
                        or content_type != self._block1_receive[key_token].content_type:
                    # Error Incomplete
                    return self.incomplete(transaction)
                self._block1_receive[key_token].payload += transaction.request.payload
            else:
                # first block
                if num != 0:
                    # Error Incomplete
                    return self.incomplete(transaction)
                content_type = transaction.request.content_type
                self._block1_receive[key_token] = BlockItem(size, num, m, size, transaction.request.payload,
                                                            content_type)

            if m == 0:
                transaction.request.payload = self._block1_receive[key_token].payload
                # end of blockwise
                del transaction.request.block1
                transaction.block_transfer = False
                del self._block1_receive[key_token]
                return transaction
            else:
                # Continue
                transaction.block_transfer = True
                transaction.response = Response()
                transaction.response.destination = transaction.request.source
                transaction.response.token = transaction.request.token
                transaction.response.code = defines.Codes.CONTINUE.number
                transaction.response.block1 = (num, m, size)

            num += 1
            byte = size
            self._block1_receive[key_token].byte = byte
            self._block1_receive[key_token].num = num
            self._block1_receive[key_token].size = size
            self._block1_receive[key_token].m = m

        return transaction

    def receive_response(self, transaction):
        """
        Handles the Blocks option in a incoming response.

        :type transaction: Transaction
        :param transaction: the transaction that owns the response
        :rtype : Transaction
        :return: the edited transaction
        """
        host, port = transaction.response.source
        key_token = utils.str_append_hash(host, port, transaction.response.token)
        if key_token in self._block1_sent and transaction.response.block1 is not None:
            item = self._block1_sent[key_token]
            transaction.block_transfer = True
            if item.m == 0:
                transaction.block_transfer = False
                del transaction.request.block1
                return transaction
            n_num, n_m, n_size = transaction.response.block1
            if n_num != item.num:  # pragma: no cover
                logger.warning("Blockwise num acknowledged error, expected " + str(item.num) + " received " +
                               str(n_num))
                return None
            if n_size < item.size:
                logger.debug("Scale down size, was " + str(item.size) + " become " + str(n_size))
                item.size = n_size
            request = transaction.request
            del request.mid
            del request.block1
            request.payload = item.payload[item.byte: item.byte+item.size]
            item.num += 1
            item.byte += item.size
            if len(item.payload) <= item.byte:
                item.m = 0
            else:
                item.m = 1
            request.block1 = (item.num, item.m, item.size)
            # The original request already has this option set
            # request.size1 = len(item.payload)
        elif transaction.response.block2 is not None:

            num, m, size = transaction.response.block2
            if m == 1:
                transaction.block_transfer = True
                if key_token in self._block2_sent:
                    item = self._block2_sent[key_token]
                    if num != item.num:  # pragma: no cover
                        logger.error("Receive unwanted block")
                        return self.error(transaction, defines.Codes.REQUEST_ENTITY_INCOMPLETE.number)
                    if item.content_type is None:
                        item.content_type = transaction.response.content_type
                    if item.content_type != transaction.response.content_type:  # pragma: no cover
                        logger.error("Content-type Error")
                        return self.error(transaction, defines.Codes.UNSUPPORTED_CONTENT_FORMAT.number)
                    item.byte += size
                    item.num = num + 1
                    item.size = size
                    item.m = m
                    item.payload += transaction.response.payload
                else:
                    item = BlockItem(size, num + 1, m, size, transaction.response.payload,
                                     transaction.response.content_type)
                    self._block2_sent[key_token] = item
                request = transaction.request
                del request.mid
                del request.block2
                request.block2 = (item.num, 0, item.size)
            else:
                transaction.block_transfer = False
                if key_token in self._block2_sent:
                    if self._block2_sent[key_token].content_type != transaction.response.content_type:  # pragma: no cover
                        logger.error("Content-type Error")
                        return self.error(transaction, defines.Codes.UNSUPPORTED_CONTENT_FORMAT.number)
                    transaction.response.payload = self._block2_sent[key_token].payload + transaction.response.payload
                    del self._block2_sent[key_token]
        else:
            transaction.block_transfer = False
        return transaction

    def receive_empty(self, empty, transaction):
        """
        Dummy function. Used to do not broke the layered architecture.

        :type empty: Message
        :param empty: the received empty message
        :type transaction: Transaction
        :param transaction: the transaction that owns the empty message
        :rtype : Transaction
        :return: the transaction
        """
        return transaction

    def send_response(self, transaction):
        """
        Handles the Blocks option in a outgoing response.

        :type transaction: Transaction
        :param transaction: the transaction that owns the response
        :rtype : Transaction
        :return: the edited transaction
        """
        host, port = transaction.request.source
        key_token = utils.str_append_hash(host, port, transaction.request.token)
        if (key_token in self._block2_receive and transaction.response.payload is not None) or \
                (transaction.response.payload is not None and len(transaction.response.payload) > defines.MAX_PAYLOAD):
            if key_token in self._block2_receive:

                byte = self._block2_receive[key_token].byte
                size = self._block2_receive[key_token].size
                num = self._block2_receive[key_token].num

            else:
                byte = 0
                num = 0
                size = defines.MAX_PAYLOAD
                m = 1

                self._block2_receive[key_token] = BlockItem(byte, num, m, size)

<<<<<<< HEAD
            if transaction.request.size2 is not None:
                transaction.response.size2 = len(transaction.response.payload)

            if len(transaction.response.payload) > (byte + size):
                m = 1
            else:
                m = 0
=======
            # correct m
            m = 0 if ((num * size) + size) > len(transaction.response.payload) else 1
            # add size2 if requested or if payload is bigger than one datagram
            del transaction.response.size2
            if (transaction.request.size2 is not None and transaction.request.size2 == 0) or \
               (transaction.response.payload is not None and len(transaction.response.payload) > defines.MAX_PAYLOAD):
                transaction.response.size2 = len(transaction.response.payload)
>>>>>>> 8e0704e7
            transaction.response.payload = transaction.response.payload[byte:byte + size]
            del transaction.response.block2
            transaction.response.block2 = (num, m, size)

            self._block2_receive[key_token].byte += size
            self._block2_receive[key_token].num += 1
            if m == 0:
                del self._block2_receive[key_token]

        return transaction

    def send_request(self, request):
        """
        Handles the Blocks option in a outgoing request.

        :type request: Request
        :param request: the outgoing request
        :return: the edited request
        """
        assert isinstance(request, Request)
        if request.block1 or (request.payload is not None and len(request.payload) > defines.MAX_PAYLOAD):
            host, port = request.destination
            key_token = utils.str_append_hash(host, port, request.token)
            if request.block1:
                num, m, size = request.block1
            else:
                num = 0
                m = 1
                size = defines.MAX_PAYLOAD
            # correct m
            m = 0 if ((num * size) + size) > len(request.payload) else 1
            del request.size1
            request.size1 = len(request.payload)
            self._block1_sent[key_token] = BlockItem(size, num, m, size, request.payload, request.content_type)
            request.payload = request.payload[0:size]
            del request.block1
            request.block1 = (num, m, size)
        elif request.block2:
            host, port = request.destination
            key_token = utils.str_append_hash(host, port, request.token)
            num, m, size = request.block2
            item = BlockItem(size, num, m, size, "", None)
            self._block2_sent[key_token] = item
            return request
        return request

    @staticmethod
    def incomplete(transaction):
        """
        Notifies incomplete blockwise exchange.

        :type transaction: Transaction
        :param transaction: the transaction that owns the response
        :rtype : Transaction
        :return: the edited transaction
        """
        transaction.block_transfer = True
        transaction.response = Response()
        transaction.response.destination = transaction.request.source
        transaction.response.token = transaction.request.token
        transaction.response.code = defines.Codes.REQUEST_ENTITY_INCOMPLETE.number
        return transaction

    @staticmethod
    def error(transaction, code):  # pragma: no cover
        """
        Notifies generic error on blockwise exchange.

        :type transaction: Transaction
        :param transaction: the transaction that owns the response
        :rtype : Transaction
        :return: the edited transaction
        """
        transaction.block_transfer = True
        transaction.response = Response()
        transaction.response.destination = transaction.request.source
        transaction.response.type = defines.Types["RST"]
        transaction.response.token = transaction.request.token
        transaction.response.code = code
        return transaction
<|MERGE_RESOLUTION|>--- conflicted
+++ resolved
@@ -233,15 +233,7 @@
 
                 self._block2_receive[key_token] = BlockItem(byte, num, m, size)
 
-<<<<<<< HEAD
-            if transaction.request.size2 is not None:
-                transaction.response.size2 = len(transaction.response.payload)
-
-            if len(transaction.response.payload) > (byte + size):
-                m = 1
-            else:
-                m = 0
-=======
+                
             # correct m
             m = 0 if ((num * size) + size) > len(transaction.response.payload) else 1
             # add size2 if requested or if payload is bigger than one datagram
@@ -249,7 +241,7 @@
             if (transaction.request.size2 is not None and transaction.request.size2 == 0) or \
                (transaction.response.payload is not None and len(transaction.response.payload) > defines.MAX_PAYLOAD):
                 transaction.response.size2 = len(transaction.response.payload)
->>>>>>> 8e0704e7
+
             transaction.response.payload = transaction.response.payload[byte:byte + size]
             del transaction.response.block2
             transaction.response.block2 = (num, m, size)
