--- conflicted
+++ resolved
@@ -16,22 +16,14 @@
 from coapthon.messages.response import Response
 from coapthon.resources.resource import Resource
 from coapthon.serializer import Serializer
-<<<<<<< HEAD
 from coapthon.utils import Tree
-=======
-from coapthon.utils import Tree, create_logging
 import collections
->>>>>>> 8ec093f7
 
 
 __author__ = 'Giacomo Tanganelli'
 
 
-if not os.path.isfile("logging.conf"):
-    create_logging()
-
 logger = logging.getLogger(__name__)
-logging.config.fileConfig("logging.conf", disable_existing_loggers=False)
 
 
 class CoAP(object):
@@ -89,18 +81,8 @@
                 self._socket = socket.socket(socket.AF_INET, socket.SOCK_DGRAM, socket.IPPROTO_UDP)
                 self._socket.setsockopt(socket.SOL_SOCKET, socket.SO_REUSEADDR, 1)
                 self._socket.bind(('', self.server_address[1]))
-<<<<<<< HEAD
-
                 mreq = struct.pack("4sl", socket.inet_aton(defines.ALL_COAP_NODES), socket.INADDR_ANY)
                 self._socket.setsockopt(socket.IPPROTO_IP, socket.IP_ADD_MEMBERSHIP, mreq)
-                self._unicast_socket = socket.socket(socket.AF_INET, socket.SOCK_DGRAM)
-                self._unicast_socket.setsockopt(socket.SOL_SOCKET, socket.SO_REUSEADDR, 1)
-                self._unicast_socket.bind(self.server_address)
-
-=======
-                mreq = struct.pack("4sl", socket.inet_aton(defines.ALL_COAP_NODES), socket.INADDR_ANY)
-                self._socket.setsockopt(socket.IPPROTO_IP, socket.IP_ADD_MEMBERSHIP, mreq)
->>>>>>> 8ec093f7
             else:
                 # Bugfix for Python 3.6 for Windows ... missing IPPROTO_IPV6 constant
                 if not hasattr(socket, 'IPPROTO_IPV6'):
@@ -117,9 +99,6 @@
                 group_bin = socket.inet_pton(socket.AF_INET6, addrinfo_multicast[4][0])
                 mreq = group_bin + struct.pack('@I', 0)
                 self._socket.setsockopt(socket.IPPROTO_IPV6, socket.IPV6_JOIN_GROUP, mreq)
-                self._unicast_socket = socket.socket(socket.AF_INET6, socket.SOCK_DGRAM)
-                self._unicast_socket.setsockopt(socket.SOL_SOCKET, socket.SO_REUSEADDR, 1)
-                self._unicast_socket.bind(self.server_address)
         else:
             if addrinfo[0] == socket.AF_INET:  # IPv4
                 self._socket = socket.socket(socket.AF_INET, socket.SOCK_DGRAM)
