--- conflicted
+++ resolved
@@ -157,15 +157,8 @@
         values = [tmp, message.code, message.mid]
 
         if message.token is not None and tkl > 0:
-<<<<<<< HEAD
             fmt += "%ss" % tkl
             values.append(message.token)
-=======
-
-            for b in message.token:
-                fmt += "B"
-                values.append(b)
->>>>>>> 7816d869
 
         options = Serializer.as_sorted_list(message.options)  # already sorted
         lastoptionnumber = 0
